package name

import (
	"errors"
	"fmt"
	"io"
	"strings"
	"time"

	cmdenv "github.com/ipfs/go-ipfs/core/commands/cmdenv"
	e "github.com/ipfs/go-ipfs/core/commands/e"
	options "github.com/ipfs/go-ipfs/core/coreapi/interface/options"
	nsopts "github.com/ipfs/go-ipfs/namesys/opts"

	path "gx/ipfs/QmQmMu1vsgsjxyB8tzrA6ZTCTCLDLVaXMb4Q57r2v886Sx/go-path"
	"gx/ipfs/QmSP88ryZkHSRn1fnngAaV2Vcn63WUJzAavnRM9CVdU1Ky/go-ipfs-cmdkit"
	cmds "gx/ipfs/QmXTmUCBtDUrzDYVzASogLiNph7EBuYqEgPL7QoHNMzUnz/go-ipfs-cmds"
	logging "gx/ipfs/QmZChCsSt8DctjceaL56Eibc29CVQq4dGKRXC5JRZ6Ppae/go-log"
)

var log = logging.Logger("core/commands/ipns")

type ResolvedPath struct {
	Path path.Path
}

const (
	recursiveOptionName      = "recursive"
	nocacheOptionName        = "nocache"
	dhtRecordCountOptionName = "dht-record-count"
	dhtTimeoutOptionName     = "dht-timeout"
	streamOptionName         = "stream"
)

var IpnsCmd = &cmds.Command{
	Helptext: cmdkit.HelpText{
		Tagline: "Resolve IPNS names.",
		ShortDescription: `
IPNS is a PKI namespace, where names are the hashes of public keys, and
the private key enables publishing new (signed) values. In both publish
and resolve, the default name used is the node's own PeerID,
which is the hash of its public key.
`,
		LongDescription: `
IPNS is a PKI namespace, where names are the hashes of public keys, and
the private key enables publishing new (signed) values. In both publish
and resolve, the default name used is the node's own PeerID,
which is the hash of its public key.

You can use the 'ipfs key' commands to list and generate more names and their
respective keys.

Examples:

Resolve the value of your name:

  > ipfs name resolve
  /ipfs/QmatmE9msSfkKxoffpHwNLNKgwZG8eT9Bud6YoPab52vpy

Resolve the value of another name:

  > ipfs name resolve QmaCpDMGvV2BGHeYERUEnRQAwe3N8SzbUtfsmvsqQLuvuJ
  /ipfs/QmSiTko9JZyabH56y2fussEt1A5oDqsFXB3CkvAqraFryz

Resolve the value of a dnslink:

  > ipfs name resolve ipfs.io
  /ipfs/QmaBvfZooxWkrv7D3r8LS9moNjzD2o525XMZze69hhoxf5

`,
	},

	Arguments: []cmdkit.Argument{
		cmdkit.StringArg("name", false, false, "The IPNS name to resolve. Defaults to your node's peerID."),
	},
	Options: []cmdkit.Option{
		cmdkit.BoolOption(recursiveOptionName, "r", "Resolve until the result is not an IPNS name."),
		cmdkit.BoolOption(nocacheOptionName, "n", "Do not use cached entries."),
		cmdkit.UintOption(dhtRecordCountOptionName, "dhtrc", "Number of records to request for DHT resolution."),
		cmdkit.StringOption(dhtTimeoutOptionName, "dhtt", "Max time to collect values during DHT resolution eg \"30s\". Pass 0 for no timeout."),
		cmdkit.BoolOption(streamOptionName, "s", "Stream entries as they are found."),
	},
	Run: func(req *cmds.Request, res cmds.ResponseEmitter, env cmds.Environment) error {
		api, err := cmdenv.GetApi(env)
		if err != nil {
			return err
		}

		nocache, _ := req.Options["nocache"].(bool)
		local, _ := req.Options["local"].(bool)

		var name string
		if len(req.Arguments) == 0 {
			self, err := api.Key().Self(req.Context)
			if err != nil {
				return err
			}
			name = self.ID().Pretty()
		} else {
			name = req.Arguments[0]
		}

		recursive, _ := req.Options[recursiveOptionName].(bool)
		rc, rcok := req.Options[dhtRecordCountOptionName].(int)
		dhtt, dhttok := req.Options[dhtTimeoutOptionName].(string)
<<<<<<< HEAD
		stream, _ := req.Options[streamOptionName].(bool)
		var ropts []nsopts.ResolveOpt
=======

		opts := []options.NameResolveOption{
			options.Name.Local(local),
			options.Name.Cache(!nocache),
		}

>>>>>>> 38034042
		if !recursive {
			opts = append(opts, options.Name.ResolveOption(nsopts.Depth(1)))
		}
		if rcok {
			opts = append(opts, options.Name.ResolveOption(nsopts.DhtRecordCount(uint(rc))))
		}
		if dhttok {
			d, err := time.ParseDuration(dhtt)
			if err != nil {
				return err
			}
			if d < 0 {
				return errors.New("DHT timeout value must be >= 0")
			}
			opts = append(opts, options.Name.ResolveOption(nsopts.DhtTimeout(d)))
		}

		if !strings.HasPrefix(name, "/ipns/") {
			name = "/ipns/" + name
		}

<<<<<<< HEAD
		// TODO: better errors (in the case of not finding the name, we get "failed to find any peer in table")

		if !stream {
			output, err := resolver.Resolve(req.Context, name, ropts...)
			if err != nil {
				return err
			}

			return cmds.EmitOnce(res, &ResolvedPath{output})
		}

		output := resolver.ResolveAsync(req.Context, name, ropts...)
		for v := range output {
			if v.Err != nil {
				return err
			}
			if err := res.Emit(&ResolvedPath{v.Path}); err != nil {
				return err
			}

		}
		return nil
=======
		output, err := api.Name().Resolve(req.Context, name, opts...)
		if err != nil {
			return err
		}

		return cmds.EmitOnce(res, &ResolvedPath{path.FromString(output.String())})
>>>>>>> 38034042
	},
	Encoders: cmds.EncoderMap{
		cmds.Text: cmds.MakeEncoder(func(req *cmds.Request, w io.Writer, v interface{}) error {
			output, ok := v.(*ResolvedPath)
			if !ok {
				return e.TypeErr(output, v)
			}
			_, err := fmt.Fprintln(w, output.Path)
			return err
		}),
	},
	Type: ResolvedPath{},
}<|MERGE_RESOLUTION|>--- conflicted
+++ resolved
@@ -103,17 +103,13 @@
 		recursive, _ := req.Options[recursiveOptionName].(bool)
 		rc, rcok := req.Options[dhtRecordCountOptionName].(int)
 		dhtt, dhttok := req.Options[dhtTimeoutOptionName].(string)
-<<<<<<< HEAD
 		stream, _ := req.Options[streamOptionName].(bool)
-		var ropts []nsopts.ResolveOpt
-=======
 
 		opts := []options.NameResolveOption{
 			options.Name.Local(local),
 			options.Name.Cache(!nocache),
 		}
 
->>>>>>> 38034042
 		if !recursive {
 			opts = append(opts, options.Name.ResolveOption(nsopts.Depth(1)))
 		}
@@ -135,37 +131,31 @@
 			name = "/ipns/" + name
 		}
 
-<<<<<<< HEAD
-		// TODO: better errors (in the case of not finding the name, we get "failed to find any peer in table")
-
 		if !stream {
-			output, err := resolver.Resolve(req.Context, name, ropts...)
+			output, err := api.Name().Resolve(req.Context, name, opts...)
 			if err != nil {
 				return err
 			}
 
-			return cmds.EmitOnce(res, &ResolvedPath{output})
+			return cmds.EmitOnce(res, &ResolvedPath{path.FromString(output.String())})
 		}
 
-		output := resolver.ResolveAsync(req.Context, name, ropts...)
+		output, err := api.Name().Search(req.Context, name, opts...)
+		if err != nil {
+			return err
+		}
+
 		for v := range output {
 			if v.Err != nil {
 				return err
 			}
-			if err := res.Emit(&ResolvedPath{v.Path}); err != nil {
+			if err := res.Emit(&ResolvedPath{path.FromString(v.Path.String())}); err != nil {
 				return err
 			}
 
 		}
+
 		return nil
-=======
-		output, err := api.Name().Resolve(req.Context, name, opts...)
-		if err != nil {
-			return err
-		}
-
-		return cmds.EmitOnce(res, &ResolvedPath{path.FromString(output.String())})
->>>>>>> 38034042
 	},
 	Encoders: cmds.EncoderMap{
 		cmds.Text: cmds.MakeEncoder(func(req *cmds.Request, w io.Writer, v interface{}) error {
